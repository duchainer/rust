--- conflicted
+++ resolved
@@ -76,13 +76,8 @@
     ///
     /// This can be conveniently accessed by methods on `tcx.hir()`.
     /// Avoid calling this query directly.
-<<<<<<< HEAD
-    query hir_owner(key: LocalDefId) -> Option<crate::hir::Owner<'tcx>> {
-        desc { |tcx| "HIR owner of `{}`", tcx.def_path_str(key.to_def_id()) }
-=======
     query hir_owner(key: hir::OwnerId) -> Option<crate::hir::Owner<'tcx>> {
         desc { |tcx| "getting HIR owner of `{}`", tcx.def_path_str(key.to_def_id()) }
->>>>>>> b1ab3b73
     }
 
     /// Gives access to the HIR ID for the given `LocalDefId` owner `key`.
@@ -97,39 +92,24 @@
     ///
     /// This can be conveniently accessed by methods on `tcx.hir()`.
     /// Avoid calling this query directly.
-<<<<<<< HEAD
-    query hir_owner_parent(key: LocalDefId) -> hir::HirId {
-        desc { |tcx| "HIR parent of `{}`", tcx.def_path_str(key.to_def_id()) }
-=======
     query hir_owner_parent(key: hir::OwnerId) -> hir::HirId {
         desc { |tcx| "getting HIR parent of `{}`", tcx.def_path_str(key.to_def_id()) }
->>>>>>> b1ab3b73
     }
 
     /// Gives access to the HIR nodes and bodies inside the HIR owner `key`.
     ///
     /// This can be conveniently accessed by methods on `tcx.hir()`.
     /// Avoid calling this query directly.
-<<<<<<< HEAD
-    query hir_owner_nodes(key: LocalDefId) -> hir::MaybeOwner<&'tcx hir::OwnerNodes<'tcx>> {
-        desc { |tcx| "HIR owner items in `{}`", tcx.def_path_str(key.to_def_id()) }
-=======
     query hir_owner_nodes(key: hir::OwnerId) -> hir::MaybeOwner<&'tcx hir::OwnerNodes<'tcx>> {
         desc { |tcx| "getting HIR owner items in `{}`", tcx.def_path_str(key.to_def_id()) }
->>>>>>> b1ab3b73
     }
 
     /// Gives access to the HIR attributes inside the HIR owner `key`.
     ///
     /// This can be conveniently accessed by methods on `tcx.hir()`.
     /// Avoid calling this query directly.
-<<<<<<< HEAD
-    query hir_attrs(key: LocalDefId) -> &'tcx hir::AttributeMap<'tcx> {
-        desc { |tcx| "HIR owner attributes in `{}`", tcx.def_path_str(key.to_def_id()) }
-=======
     query hir_attrs(key: hir::OwnerId) -> &'tcx hir::AttributeMap<'tcx> {
         desc { |tcx| "getting HIR owner attributes in `{}`", tcx.def_path_str(key.to_def_id()) }
->>>>>>> b1ab3b73
     }
 
     /// Computes the `DefId` of the corresponding const parameter in case the `key` is a
@@ -297,9 +277,10 @@
         separate_provide_extern
     }
 
-    query shallow_lint_levels_on(key: HirId) -> rustc_middle::lint::ShallowLintLevelMap {
-        arena_cache
-        desc { |tcx| "looking up lint levels for `{}`", key }
+    query shallow_lint_levels_on(key: hir::OwnerId) -> rustc_middle::lint::ShallowLintLevelMap {
+        eval_always // fetches `resolutions`
+        arena_cache
+        desc { |tcx| "looking up lint levels for `{}`", tcx.def_path_str(key.to_def_id()) }
     }
 
     query lint_expectations(_: ()) -> Vec<(LintExpectationId, LintExpectation)> {
@@ -323,8 +304,6 @@
         separate_provide_extern
     }
 
-<<<<<<< HEAD
-=======
     /// Checks whether a type is representable or infinitely sized
     query representability(_: LocalDefId) -> rustc_middle::ty::Representability {
         desc { "checking if `{}` is representable", tcx.def_path_str(key.to_def_id()) }
@@ -351,7 +330,6 @@
         separate_provide_extern
     }
 
->>>>>>> b1ab3b73
     /// Fetch the THIR for a given body. If typeck for that body failed, returns an empty `Thir`.
     query thir_body(key: ty::WithOptConstParam<LocalDefId>)
         -> Result<(&'tcx Steal<thir::Thir<'tcx>>, thir::ExprId), ErrorGuaranteed>
@@ -433,7 +411,7 @@
     }
 
     query try_unify_abstract_consts(key:
-        ty::ParamEnvAnd<'tcx, (ty::Unevaluated<'tcx, ()>, ty::Unevaluated<'tcx, ()>
+        ty::ParamEnvAnd<'tcx, (ty::UnevaluatedConst<'tcx>, ty::UnevaluatedConst<'tcx>
     )>) -> bool {
         desc {
             |tcx| "trying to unify the generic constants `{}` and `{}`",
@@ -638,16 +616,8 @@
         separate_provide_extern
     }
 
-    // The cycle error here should be reported as an error by `check_representable`.
-    // We consider the type as Sized in the meanwhile to avoid
-    // further errors (done in impl Value for AdtSizedConstraint).
-    // Use `cycle_delay_bug` to delay the cycle error here to be emitted later
-    // in case we accidentally otherwise don't emit an error.
-    query adt_sized_constraint(
-        key: DefId
-    ) -> AdtSizedConstraint<'tcx> {
+    query adt_sized_constraint(key: DefId) -> &'tcx [Ty<'tcx>] {
         desc { |tcx| "computing `Sized` constraints for `{}`", tcx.def_path_str(key) }
-        cycle_delay_bug
     }
 
     query adt_dtorck_constraint(
@@ -1182,6 +1152,11 @@
         desc { |tcx| "checking whether `{}` is `doc(hidden)`", tcx.def_path_str(def_id) }
     }
 
+    /// Determines whether an item is annotated with `doc(notable_trait)`.
+    query is_doc_notable_trait(def_id: DefId) -> bool {
+        desc { |tcx| "checking whether `{}` is `doc(notable_trait)`", tcx.def_path_str(def_id) }
+    }
+
     /// Returns the attributes on the item at `def_id`.
     ///
     /// Do not use this directly, use `tcx.get_attrs` instead.
@@ -1460,7 +1435,7 @@
     query specializes(_: (DefId, DefId)) -> bool {
         desc { "computing whether impls specialize one another" }
     }
-    query in_scope_traits_map(_: LocalDefId)
+    query in_scope_traits_map(_: hir::OwnerId)
         -> Option<&'tcx FxHashMap<ItemLocalId, Box<[TraitCandidate]>>> {
         desc { "getting traits in scope at a block" }
     }
@@ -1475,7 +1450,7 @@
         separate_provide_extern
     }
 
-    query check_well_formed(key: LocalDefId) -> () {
+    query check_well_formed(key: hir::OwnerId) -> () {
         desc { |tcx| "checking that `{}` is well-formed", tcx.def_path_str(key.to_def_id()) }
     }
 
@@ -1642,7 +1617,7 @@
         arena_cache
         desc { "resolving lifetimes" }
     }
-    query named_region_map(_: LocalDefId) ->
+    query named_region_map(_: hir::OwnerId) ->
         Option<&'tcx FxHashMap<ItemLocalId, Region>> {
         desc { "looking up a named region" }
     }
@@ -1658,7 +1633,7 @@
         desc { "looking up lifetime defaults for generic parameter `{}`", tcx.def_path_str(key) }
         separate_provide_extern
     }
-    query late_bound_vars_map(_: LocalDefId)
+    query late_bound_vars_map(_: hir::OwnerId)
         -> Option<&'tcx FxHashMap<ItemLocalId, Vec<ty::BoundVariableKind>>> {
         desc { "looking up late bound vars" }
     }
@@ -2146,4 +2121,10 @@
     query permits_zero_init(key: TyAndLayout<'tcx>) -> bool {
         desc { "checking to see if `{}` permits being left zeroed", key.ty }
     }
+
+    query compare_assoc_const_impl_item_with_trait_item(
+        key: (LocalDefId, DefId)
+    ) -> Result<(), ErrorGuaranteed> {
+        desc { |tcx| "checking assoc const `{}` has the same type as trait item", tcx.def_path_str(key.0.to_def_id()) }
+    }
 }