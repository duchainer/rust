--- conflicted
+++ resolved
@@ -4106,8 +4106,6 @@
     "is_ascii() called on a char iterator"
 }
 
-<<<<<<< HEAD
-=======
 declare_clippy_lint! {
     /// ### What it does
     /// Checks for uses of `map` which return the original item.
@@ -4129,7 +4127,6 @@
     "use of `map` returning the original item"
 }
 
->>>>>>> aaaa9264
 pub struct Methods {
     avoid_breaking_exported_api: bool,
     msrv: Msrv,
@@ -4295,11 +4292,8 @@
     MANUAL_C_STR_LITERALS,
     UNNECESSARY_GET_THEN_CHECK,
     NEEDLESS_CHARACTER_ITERATION,
-<<<<<<< HEAD
-=======
     MANUAL_INSPECT,
     UNNECESSARY_MIN_OR_MAX,
->>>>>>> aaaa9264
 ]);
 
 /// Extracts a method call name, args, and `Span` of the method name.
