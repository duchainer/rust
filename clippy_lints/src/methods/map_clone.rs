--- conflicted
+++ resolved
@@ -15,17 +15,7 @@
 
 use super::MAP_CLONE;
 
-<<<<<<< HEAD
-pub(super) fn check(
-    cx: &LateContext<'_>,
-    e: &hir::Expr<'_>,
-    recv: &hir::Expr<'_>,
-    arg: &hir::Expr<'_>,
-    msrv: Option<RustcVersion>,
-) {
-=======
 pub(super) fn check(cx: &LateContext<'_>, e: &hir::Expr<'_>, recv: &hir::Expr<'_>, arg: &hir::Expr<'_>, msrv: &Msrv) {
->>>>>>> 641ced4e
     if_chain! {
         if let Some(method_id) = cx.typeck_results().type_dependent_def_id(e.hir_id);
         if cx.tcx.impl_of_method(method_id)
