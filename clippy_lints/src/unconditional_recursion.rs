use clippy_utils::diagnostics::span_lint_and_then;
use clippy_utils::{expr_or_init, get_trait_def_id, path_def_id};
use rustc_ast::BinOpKind;
use rustc_data_structures::fx::FxHashMap;
use rustc_hir as hir;
use rustc_hir::def::{DefKind, Res};
use rustc_hir::def_id::{DefId, LocalDefId};
use rustc_hir::intravisit::{walk_body, walk_expr, FnKind, Visitor};
use rustc_hir::{Body, Expr, ExprKind, FnDecl, HirId, Item, ItemKind, Node, QPath, TyKind};
use rustc_hir_analysis::hir_ty_to_ty;
use rustc_lint::{LateContext, LateLintPass};
use rustc_middle::hir::map::Map;
use rustc_middle::hir::nested_filter;
use rustc_middle::ty::{self, AssocKind, Ty, TyCtxt};
use rustc_session::impl_lint_pass;
use rustc_span::symbol::{kw, Ident};
use rustc_span::{sym, Span};
use rustc_trait_selection::traits::error_reporting::suggestions::ReturnsVisitor;

declare_clippy_lint! {
    /// ### What it does
    /// Checks that there isn't an infinite recursion in `PartialEq` trait
    /// implementation.
    ///
    /// ### Why is this bad?
    /// This is a hard to find infinite recursion which will crashing any code
    /// using it.
    ///
    /// ### Example
    /// ```no_run
    /// enum Foo {
    ///     A,
    ///     B,
    /// }
    ///
    /// impl PartialEq for Foo {
    ///     fn eq(&self, other: &Self) -> bool {
    ///         self == other // bad!
    ///     }
    /// }
    /// ```
    /// Use instead:
    ///
    /// In such cases, either use `#[derive(PartialEq)]` or don't implement it.
    #[clippy::version = "1.76.0"]
    pub UNCONDITIONAL_RECURSION,
    suspicious,
    "detect unconditional recursion in some traits implementation"
}

#[derive(Default)]
pub struct UnconditionalRecursion {
    /// The key is the `DefId` of the type implementing the `Default` trait and the value is the
    /// `DefId` of the return call.
    default_impl_for_type: FxHashMap<DefId, DefId>,
}

impl_lint_pass!(UnconditionalRecursion => [UNCONDITIONAL_RECURSION]);

fn span_error(cx: &LateContext<'_>, method_span: Span, expr: &Expr<'_>) {
    span_lint_and_then(
        cx,
        UNCONDITIONAL_RECURSION,
        method_span,
        "function cannot return without recursing",
        |diag| {
            diag.span_note(expr.span, "recursive call site");
        },
    );
}

fn get_hir_ty_def_id<'tcx>(tcx: TyCtxt<'tcx>, hir_ty: rustc_hir::Ty<'tcx>) -> Option<DefId> {
    let TyKind::Path(qpath) = hir_ty.kind else { return None };
    match qpath {
        QPath::Resolved(_, path) => path.res.opt_def_id(),
        QPath::TypeRelative(_, _) => {
            let ty = hir_ty_to_ty(tcx, &hir_ty);

            match ty.kind() {
                ty::Alias(ty::Projection, proj) => {
                    Res::<HirId>::Def(DefKind::Trait, proj.trait_ref(tcx).def_id).opt_def_id()
                },
                _ => None,
            }
        },
        QPath::LangItem(..) => None,
    }
}

fn get_return_calls_in_body<'tcx>(body: &'tcx Body<'tcx>) -> Vec<&'tcx Expr<'tcx>> {
    let mut visitor = ReturnsVisitor::default();

    visitor.visit_body(body);
    visitor.returns
}

fn has_conditional_return(body: &Body<'_>, expr: &Expr<'_>) -> bool {
    match get_return_calls_in_body(body).as_slice() {
        [] => false,
        [return_expr] => return_expr.hir_id != expr.hir_id,
        _ => true,
    }
}

fn get_impl_trait_def_id(cx: &LateContext<'_>, method_def_id: LocalDefId) -> Option<DefId> {
    let hir_id = cx.tcx.local_def_id_to_hir_id(method_def_id);
    if let Some((
        _,
        Node::Item(Item {
            kind: ItemKind::Impl(impl_),
            owner_id,
            ..
        }),
    )) = cx.tcx.hir().parent_iter(hir_id).next()
        // We exclude `impl` blocks generated from rustc's proc macros.
        && !cx.tcx.has_attr(*owner_id, sym::automatically_derived)
        // It is a implementation of a trait.
        && let Some(trait_) = impl_.of_trait
    {
        trait_.trait_def_id()
    } else {
        None
    }
}

/// When we have `x == y` where `x = &T` and `y = &T`, then that resolves to
/// `<&T as PartialEq<&T>>::eq`, which is not the same as `<T as PartialEq<T>>::eq`,
/// however we still would want to treat it the same, because we know that it's a blanket impl
/// that simply delegates to the `PartialEq` impl with one reference removed.
///
/// Still, we can't just do `lty.peel_refs() == rty.peel_refs()` because when we have `x = &T` and
/// `y = &&T`, this is not necessarily the same as `<T as PartialEq<T>>::eq`
///
/// So to avoid these FNs and FPs, we keep removing a layer of references from *both* sides
/// until both sides match the expected LHS and RHS type (or they don't).
fn matches_ty<'tcx>(
    mut left: Ty<'tcx>,
    mut right: Ty<'tcx>,
    expected_left: Ty<'tcx>,
    expected_right: Ty<'tcx>,
) -> bool {
    while let (&ty::Ref(_, lty, _), &ty::Ref(_, rty, _)) = (left.kind(), right.kind()) {
        if lty == expected_left && rty == expected_right {
            return true;
        }
        left = lty;
        right = rty;
    }
    false
}

fn check_partial_eq(cx: &LateContext<'_>, method_span: Span, method_def_id: LocalDefId, name: Ident, expr: &Expr<'_>) {
    let Some(sig) = cx
        .typeck_results()
        .liberated_fn_sigs()
        .get(cx.tcx.local_def_id_to_hir_id(method_def_id))
    else {
        return;
    };

    // That has two arguments.
    if let [self_arg, other_arg] = sig.inputs()
        && let &ty::Ref(_, self_arg, _) = self_arg.kind()
        && let &ty::Ref(_, other_arg, _) = other_arg.kind()
        // The two arguments are of the same type.
        && let Some(trait_def_id) = get_impl_trait_def_id(cx, method_def_id)
        // The trait is `PartialEq`.
        && cx.tcx.is_diagnostic_item(sym::PartialEq, trait_def_id)
    {
        let to_check_op = if name.name == sym::eq {
            BinOpKind::Eq
        } else {
            BinOpKind::Ne
        };
        let is_bad = match expr.kind {
            ExprKind::Binary(op, left, right) if op.node == to_check_op => {
                // Then we check if the LHS matches self_arg and RHS matches other_arg
                let left_ty = cx.typeck_results().expr_ty_adjusted(left);
                let right_ty = cx.typeck_results().expr_ty_adjusted(right);
                matches_ty(left_ty, right_ty, self_arg, other_arg)
            },
<<<<<<< HEAD
            ExprKind::MethodCall(segment, receiver, &[_arg], _) if segment.ident.name == name.name => {
                if let Some(ty) = cx.typeck_results().expr_ty_opt(receiver)
                    && let Some(ty_id) = get_ty_def_id(ty)
                    && self_arg != ty_id
                {
                    // Since this called on a different type, the lint should not be
                    // triggered here.
                    return;
                }
=======
            ExprKind::MethodCall(segment, receiver, [arg], _) if segment.ident.name == name.name => {
                let receiver_ty = cx.typeck_results().expr_ty_adjusted(receiver);
                let arg_ty = cx.typeck_results().expr_ty_adjusted(arg);

>>>>>>> 62dcbd67
                if let Some(fn_id) = cx.typeck_results().type_dependent_def_id(expr.hir_id)
                    && let Some(trait_id) = cx.tcx.trait_of_item(fn_id)
                    && trait_id == trait_def_id
                    && matches_ty(receiver_ty, arg_ty, self_arg, other_arg)
                {
                    true
                } else {
                    false
                }
            },
            _ => false,
        };
        if is_bad {
            span_error(cx, method_span, expr);
        }
    }
}

#[allow(clippy::unnecessary_def_path)]
fn check_to_string(cx: &LateContext<'_>, method_span: Span, method_def_id: LocalDefId, name: Ident, expr: &Expr<'_>) {
    let args = cx
        .tcx
        .instantiate_bound_regions_with_erased(cx.tcx.fn_sig(method_def_id).skip_binder())
        .inputs();
    // That has one argument.
    if let [_self_arg] = args
        && let hir_id = cx.tcx.local_def_id_to_hir_id(method_def_id)
        && let Some((
            _,
            Node::Item(Item {
                kind: ItemKind::Impl(impl_),
                owner_id,
                ..
            }),
        )) = cx.tcx.hir().parent_iter(hir_id).next()
        // We exclude `impl` blocks generated from rustc's proc macros.
        && !cx.tcx.has_attr(*owner_id, sym::automatically_derived)
        // It is a implementation of a trait.
        && let Some(trait_) = impl_.of_trait
        && let Some(trait_def_id) = trait_.trait_def_id()
        // The trait is `ToString`.
        && Some(trait_def_id) == get_trait_def_id(cx, &["alloc", "string", "ToString"])
    {
        let is_bad = match expr.kind {
            ExprKind::MethodCall(segment, _receiver, &[_arg], _) if segment.ident.name == name.name => {
                if let Some(fn_id) = cx.typeck_results().type_dependent_def_id(expr.hir_id)
                    && let Some(trait_id) = cx.tcx.trait_of_item(fn_id)
                    && trait_id == trait_def_id
                {
                    true
                } else {
                    false
                }
            },
            _ => false,
        };
        if is_bad {
            span_error(cx, method_span, expr);
        }
    }
}

fn is_default_method_on_current_ty<'tcx>(tcx: TyCtxt<'tcx>, qpath: QPath<'tcx>, implemented_ty_id: DefId) -> bool {
    match qpath {
        QPath::Resolved(_, path) => match path.segments {
            [first, .., last] => last.ident.name == kw::Default && first.res.opt_def_id() == Some(implemented_ty_id),
            _ => false,
        },
        QPath::TypeRelative(ty, segment) => {
            if segment.ident.name != kw::Default {
                return false;
            }
            if matches!(
                ty.kind,
                TyKind::Path(QPath::Resolved(
                    _,
                    hir::Path {
                        res: Res::SelfTyAlias { .. },
                        ..
                    },
                ))
            ) {
                return true;
            }
            get_hir_ty_def_id(tcx, *ty) == Some(implemented_ty_id)
        },
        QPath::LangItem(..) => false,
    }
}

struct CheckCalls<'a, 'tcx> {
    cx: &'a LateContext<'tcx>,
    map: Map<'tcx>,
    implemented_ty_id: DefId,
    found_default_call: bool,
    method_span: Span,
}

impl<'a, 'tcx> Visitor<'tcx> for CheckCalls<'a, 'tcx>
where
    'tcx: 'a,
{
    type NestedFilter = nested_filter::OnlyBodies;

    fn nested_visit_map(&mut self) -> Self::Map {
        self.map
    }

    #[allow(clippy::unnecessary_def_path)]
    fn visit_expr(&mut self, expr: &'tcx Expr<'tcx>) {
        if self.found_default_call {
            return;
        }
        walk_expr(self, expr);

        if let ExprKind::Call(f, _) = expr.kind
            && let ExprKind::Path(qpath) = f.kind
            && is_default_method_on_current_ty(self.cx.tcx, qpath, self.implemented_ty_id)
            && let Some(method_def_id) = path_def_id(self.cx, f)
            && let Some(trait_def_id) = self.cx.tcx.trait_of_item(method_def_id)
            && Some(trait_def_id) == get_trait_def_id(self.cx, &["core", "default", "Default"])
        {
            self.found_default_call = true;
            span_error(self.cx, self.method_span, expr);
        }
    }
}

impl UnconditionalRecursion {
    #[allow(clippy::unnecessary_def_path)]
    fn init_default_impl_for_type_if_needed(&mut self, cx: &LateContext<'_>) {
        if self.default_impl_for_type.is_empty()
            && let Some(default_trait_id) = get_trait_def_id(cx, &["core", "default", "Default"])
        {
            let impls = cx.tcx.trait_impls_of(default_trait_id);
            for (ty, impl_def_ids) in impls.non_blanket_impls() {
                let Some(self_def_id) = ty.def() else { continue };
                for impl_def_id in impl_def_ids {
                    if !cx.tcx.has_attr(*impl_def_id, sym::automatically_derived) &&
                        let Some(assoc_item) = cx
                            .tcx
                            .associated_items(impl_def_id)
                            .in_definition_order()
                            // We're not interested in foreign implementations of the `Default` trait.
                            .find(|item| {
                                item.kind == AssocKind::Fn && item.def_id.is_local() && item.name == kw::Default
                            })
                        && let Some(body_node) = cx.tcx.hir().get_if_local(assoc_item.def_id)
                        && let Some(body_id) = body_node.body_id()
                        && let body = cx.tcx.hir().body(body_id)
                        // We don't want to keep it if it has conditional return.
                        && let [return_expr] = get_return_calls_in_body(body).as_slice()
                        && let ExprKind::Call(call_expr, _) = return_expr.kind
                        // We need to use typeck here to infer the actual function being called.
                        && let body_def_id = cx.tcx.hir().enclosing_body_owner(call_expr.hir_id)
                        && let Some(body_owner) = cx.tcx.hir().maybe_body_owned_by(body_def_id)
                        && let typeck = cx.tcx.typeck_body(body_owner)
                        && let Some(call_def_id) = typeck.type_dependent_def_id(call_expr.hir_id)
                    {
                        self.default_impl_for_type.insert(self_def_id, call_def_id);
                    }
                }
            }
        }
    }

    fn check_default_new<'tcx>(
        &mut self,
        cx: &LateContext<'tcx>,
        decl: &FnDecl<'tcx>,
        body: &'tcx Body<'tcx>,
        method_span: Span,
        method_def_id: LocalDefId,
    ) {
        // We're only interested into static methods.
        if decl.implicit_self.has_implicit_self() {
            return;
        }
        // We don't check trait implementations.
        if get_impl_trait_def_id(cx, method_def_id).is_some() {
            return;
        }

        let hir_id = cx.tcx.local_def_id_to_hir_id(method_def_id);
        if let Some((
            _,
            Node::Item(Item {
                kind: ItemKind::Impl(impl_),
                ..
            }),
        )) = cx.tcx.hir().parent_iter(hir_id).next()
            && let Some(implemented_ty_id) = get_hir_ty_def_id(cx.tcx, *impl_.self_ty)
            && {
                self.init_default_impl_for_type_if_needed(cx);
                true
            }
            && let Some(return_def_id) = self.default_impl_for_type.get(&implemented_ty_id)
            && method_def_id.to_def_id() == *return_def_id
        {
            let mut c = CheckCalls {
                cx,
                map: cx.tcx.hir(),
                implemented_ty_id,
                found_default_call: false,
                method_span,
            };
            walk_body(&mut c, body);
        }
    }
}

impl<'tcx> LateLintPass<'tcx> for UnconditionalRecursion {
    fn check_fn(
        &mut self,
        cx: &LateContext<'tcx>,
        kind: FnKind<'tcx>,
        decl: &'tcx FnDecl<'tcx>,
        body: &'tcx Body<'tcx>,
        method_span: Span,
        method_def_id: LocalDefId,
    ) {
        // If the function is a method...
        if let FnKind::Method(name, _) = kind
            && let expr = expr_or_init(cx, body.value).peel_blocks()
            // Doesn't have a conditional return.
            && !has_conditional_return(body, expr)
        {
            if name.name == sym::eq || name.name == sym::ne {
                check_partial_eq(cx, method_span, method_def_id, name, expr);
            } else if name.name == sym::to_string {
                check_to_string(cx, method_span, method_def_id, name, expr);
            }
            self.check_default_new(cx, decl, body, method_span, method_def_id);
        }
    }
}<|MERGE_RESOLUTION|>--- conflicted
+++ resolved
@@ -179,22 +179,10 @@
                 let right_ty = cx.typeck_results().expr_ty_adjusted(right);
                 matches_ty(left_ty, right_ty, self_arg, other_arg)
             },
-<<<<<<< HEAD
-            ExprKind::MethodCall(segment, receiver, &[_arg], _) if segment.ident.name == name.name => {
-                if let Some(ty) = cx.typeck_results().expr_ty_opt(receiver)
-                    && let Some(ty_id) = get_ty_def_id(ty)
-                    && self_arg != ty_id
-                {
-                    // Since this called on a different type, the lint should not be
-                    // triggered here.
-                    return;
-                }
-=======
             ExprKind::MethodCall(segment, receiver, [arg], _) if segment.ident.name == name.name => {
                 let receiver_ty = cx.typeck_results().expr_ty_adjusted(receiver);
                 let arg_ty = cx.typeck_results().expr_ty_adjusted(arg);
 
->>>>>>> 62dcbd67
                 if let Some(fn_id) = cx.typeck_results().type_dependent_def_id(expr.hir_id)
                     && let Some(trait_id) = cx.tcx.trait_of_item(fn_id)
                     && trait_id == trait_def_id
