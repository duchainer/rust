--- conflicted
+++ resolved
@@ -173,8 +173,6 @@
     assert!(stderr.contains(
         "line formatted, but exceeded maximum width (maximum: 100 (see `max_width` option)"
     ))
-<<<<<<< HEAD
-=======
 }
 
 #[test]
@@ -187,5 +185,4 @@
         let (_stdout, stderr) = rustfmt(&args);
         assert!(!stderr.contains("thread 'main' panicked"));
     }
->>>>>>> f4201ef2
 }