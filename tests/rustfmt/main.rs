//! Integration tests for rustfmt.

use std::env;
use std::fs::remove_file;
use std::path::Path;
use std::process::Command;

use rustfmt_config_proc_macro::rustfmt_only_ci_test;

/// Run the rustfmt executable and return its output.
fn rustfmt(args: &[&str]) -> (String, String) {
    let mut bin_dir = env::current_exe().unwrap();
    bin_dir.pop(); // chop off test exe name
    if bin_dir.ends_with("deps") {
        bin_dir.pop();
    }
    let cmd = bin_dir.join(format!("rustfmt{}", env::consts::EXE_SUFFIX));

    // Ensure the rustfmt binary runs from the local target dir.
    let path = env::var_os("PATH").unwrap_or_default();
    let mut paths = env::split_paths(&path).collect::<Vec<_>>();
    paths.insert(0, bin_dir);
    let new_path = env::join_paths(paths).unwrap();

    match Command::new(&cmd).args(args).env("PATH", new_path).output() {
        Ok(output) => (
            String::from_utf8(output.stdout).expect("utf-8"),
            String::from_utf8(output.stderr).expect("utf-8"),
        ),
        Err(e) => panic!("failed to run `{cmd:?} {args:?}`: {e}"),
    }
}

macro_rules! assert_that {
    ($args:expr, $($check:ident $check_args:tt)&&+) => {
        let (stdout, stderr) = rustfmt($args);
        if $(!stdout.$check$check_args && !stderr.$check$check_args)||* {
            panic!(
                "Output not expected for rustfmt {:?}\n\
                 expected: {}\n\
                 actual stdout:\n{}\n\
                 actual stderr:\n{}",
                $args,
                stringify!($( $check$check_args )&&*),
                stdout,
                stderr
            );
        }
    };
}

#[rustfmt_only_ci_test]
#[test]
fn print_config() {
    assert_that!(
        &["--print-config", "unknown"],
        starts_with("Unknown print-config option")
    );
    assert_that!(&["--print-config", "default"], contains("max_width = 100"));
    assert_that!(&["--print-config", "minimal"], contains("PATH required"));
    assert_that!(
        &["--print-config", "minimal", "minimal-config"],
        contains("doesn't work with standard input.")
    );

    let (stdout, stderr) = rustfmt(&[
        "--print-config",
        "minimal",
        "minimal-config",
        "src/shape.rs",
    ]);
    assert!(
        Path::new("minimal-config").exists(),
        "stdout:\n{stdout}\nstderr:\n{stderr}"
    );
    remove_file("minimal-config").unwrap();
}

#[rustfmt_only_ci_test]
#[test]
fn inline_config() {
    // single invocation
    assert_that!(
        &[
            "--print-config",
            "current",
            ".",
            "--config=color=Never,edition=2018"
        ],
        contains("color = \"Never\"") && contains("edition = \"2018\"")
    );

    // multiple overriding invocations
    assert_that!(
        &[
            "--print-config",
            "current",
            ".",
            "--config",
            "color=never,edition=2018",
            "--config",
            "color=always,format_strings=true"
        ],
        contains("color = \"Always\"")
            && contains("edition = \"2018\"")
            && contains("format_strings = true")
    );
}

#[test]
fn rustfmt_usage_text() {
    let args = ["--help"];
    let (stdout, _) = rustfmt(&args);
    assert!(stdout.contains("Format Rust code\n\nusage: rustfmt [options] <file>..."));
}

#[test]
fn mod_resolution_error_multiple_candidate_files() {
    // See also https://github.com/rust-lang/rustfmt/issues/5167
    let default_path = Path::new("tests/mod-resolver/issue-5167/src/a.rs");
    let secondary_path = Path::new("tests/mod-resolver/issue-5167/src/a/mod.rs");
    let error_message = format!(
        "file for module found at both {:?} and {:?}",
        default_path.canonicalize().unwrap(),
        secondary_path.canonicalize().unwrap(),
    );

    let args = ["tests/mod-resolver/issue-5167/src/lib.rs"];
    let (_stdout, stderr) = rustfmt(&args);
    assert!(stderr.contains(&error_message))
}

#[test]
fn mod_resolution_error_sibling_module_not_found() {
    let args = ["tests/mod-resolver/module-not-found/sibling_module/lib.rs"];
    let (_stdout, stderr) = rustfmt(&args);
    // Module resolution fails because we're unable to find `a.rs` in the same directory as lib.rs
    assert!(stderr.contains("a.rs does not exist"))
}

#[test]
fn mod_resolution_error_relative_module_not_found() {
    let args = ["tests/mod-resolver/module-not-found/relative_module/lib.rs"];
    let (_stdout, stderr) = rustfmt(&args);
    // The file `./a.rs` and directory `./a` both exist.
    // Module resolution fails because we're unable to find `./a/b.rs`
    #[cfg(not(windows))]
    assert!(stderr.contains("a/b.rs does not exist"));
    #[cfg(windows)]
    assert!(stderr.contains("a\\b.rs does not exist"));
}

#[test]
fn mod_resolution_error_path_attribute_does_not_exist() {
    let args = ["tests/mod-resolver/module-not-found/bad_path_attribute/lib.rs"];
    let (_stdout, stderr) = rustfmt(&args);
    // The path attribute points to a file that does not exist
    assert!(stderr.contains("does_not_exist.rs does not exist"));
}

#[test]
fn rustfmt_emits_error_on_line_overflow_true() {
    // See also https://github.com/rust-lang/rustfmt/issues/3164
    let args = [
        "--config",
        "error_on_line_overflow=true",
        "tests/cargo-fmt/source/issue_3164/src/main.rs",
    ];

    let (_stdout, stderr) = rustfmt(&args);
    assert!(stderr.contains(
        "line formatted, but exceeded maximum width (maximum: 100 (see `max_width` option)"
    ))
}

#[test]
#[allow(non_snake_case)]
fn dont_emit_ICE() {
<<<<<<< HEAD
    let files = ["tests/target/issue_5728.rs", "tests/target/issue_5729.rs", "tests/target/issue_6082.rs"];

=======
    let files = [
        "tests/target/issue_5728.rs",
        "tests/target/issue_5729.rs",
        "tests/target/issue-5885.rs",
        "tests/target/issue_6069.rs",
        "tests/target/issue-6105.rs",
    ];
    
>>>>>>> c97996fa
    for file in files {
        let args = [file];
        let (_stdout, stderr) = rustfmt(&args);
        assert!(!stderr.contains("thread 'main' panicked"));
    }
}

#[test]
fn rustfmt_emits_error_when_control_brace_style_is_always_next_line() {
    // See also https://github.com/rust-lang/rustfmt/issues/5912
    let args = [
        "--config=color=Never",
        "--config",
        "control_brace_style=AlwaysNextLine",
        "--config",
        "match_arm_blocks=false",
        "tests/target/issue_5912.rs",
    ];

    let (_stdout, stderr) = rustfmt(&args);
    assert!(!stderr.contains("error[internal]: left behind trailing whitespace"))
}<|MERGE_RESOLUTION|>--- conflicted
+++ resolved
@@ -176,19 +176,15 @@
 #[test]
 #[allow(non_snake_case)]
 fn dont_emit_ICE() {
-<<<<<<< HEAD
-    let files = ["tests/target/issue_5728.rs", "tests/target/issue_5729.rs", "tests/target/issue_6082.rs"];
-
-=======
     let files = [
         "tests/target/issue_5728.rs",
         "tests/target/issue_5729.rs",
         "tests/target/issue-5885.rs",
+        "tests/target/issue_6082.rs",
         "tests/target/issue_6069.rs",
         "tests/target/issue-6105.rs",
     ];
-    
->>>>>>> c97996fa
+
     for file in files {
         let args = [file];
         let (_stdout, stderr) = rustfmt(&args);
