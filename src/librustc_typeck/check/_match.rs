// Copyright 2012-2014 The Rust Project Developers. See the COPYRIGHT
// file at the top-level directory of this distribution and at
// http://rust-lang.org/COPYRIGHT.
//
// Licensed under the Apache License, Version 2.0 <LICENSE-APACHE or
// http://www.apache.org/licenses/LICENSE-2.0> or the MIT license
// <LICENSE-MIT or http://opensource.org/licenses/MIT>, at your
// option. This file may not be copied, modified, or distributed
// except according to those terms.

use middle::def;
use middle::infer;
use middle::pat_util::{PatIdMap, pat_id_map, pat_is_binding, pat_is_const};
use middle::subst::{Substs};
use middle::ty::{self, Ty};
use check::{check_expr, check_expr_has_type, check_expr_with_expectation};
use check::{check_expr_coercable_to_type, demand, FnCtxt, Expectation};
use check::{instantiate_path, structurally_resolved_type, valid_range_bounds};
use require_same_types;
use util::nodemap::FnvHashMap;
use util::ppaux::Repr;

use std::cmp;
use std::collections::hash_map::Entry::{Occupied, Vacant};
use syntax::ast;
use syntax::ast_util;
use syntax::codemap::{Span, Spanned};
use syntax::parse::token;
use syntax::print::pprust;
use syntax::ptr::P;

pub fn check_pat<'a, 'tcx>(pcx: &pat_ctxt<'a, 'tcx>,
                           pat: &ast::Pat,
                           expected: Ty<'tcx>)
{
    let fcx = pcx.fcx;
    let tcx = pcx.fcx.ccx.tcx;

    debug!("check_pat(pat={},expected={})",
           pat.repr(tcx),
           expected.repr(tcx));

    match pat.node {
        ast::PatWild(_) => {
            fcx.write_ty(pat.id, expected);
        }
        ast::PatLit(ref lt) => {
            check_expr(fcx, &**lt);
            let expr_ty = fcx.expr_ty(&**lt);
            fcx.write_ty(pat.id, expr_ty);

            // somewhat surprising: in this case, the subtyping
            // relation goes the opposite way as the other
            // cases. Actually what we really want is not a subtyping
            // relation at all but rather that there exists a LUB (so
            // that they can be compared). However, in practice,
            // constants are always scalars or strings.  For scalars
            // subtyping is irrelevant, and for strings `expr_ty` is
            // type is `&'static str`, so if we say that
            //
            //     &'static str <: expected
            //
            // that's equivalent to there existing a LUB.
            demand::suptype(fcx, pat.span, expected, expr_ty);
        }
        ast::PatRange(ref begin, ref end) => {
            check_expr(fcx, &**begin);
            check_expr(fcx, &**end);

            let lhs_ty = fcx.expr_ty(&**begin);
            let rhs_ty = fcx.expr_ty(&**end);

            let lhs_eq_rhs =
                require_same_types(
                    tcx, Some(fcx.infcx()), false, pat.span, lhs_ty, rhs_ty,
                    || "mismatched types in range".to_string());

            let numeric_or_char =
                lhs_eq_rhs && (ty::type_is_numeric(lhs_ty) || ty::type_is_char(lhs_ty));

            if numeric_or_char {
                match valid_range_bounds(fcx.ccx, &**begin, &**end) {
                    Some(false) => {
                        span_err!(tcx.sess, begin.span, E0030,
                            "lower range bound must be less than upper");
                    },
                    None => {
                        span_err!(tcx.sess, begin.span, E0031,
                            "mismatched types in range");
                    },
                    Some(true) => {}
                }
            } else {
                span_err!(tcx.sess, begin.span, E0029,
                          "only char and numeric types are allowed in range");
            }

            fcx.write_ty(pat.id, lhs_ty);

            // subtyping doesn't matter here, as the value is some kind of scalar
            demand::eqtype(fcx, pat.span, expected, lhs_ty);
        }
        ast::PatEnum(..) | ast::PatIdent(..) if pat_is_const(&tcx.def_map, pat) => {
            let const_did = tcx.def_map.borrow()[pat.id].clone().def_id();
            let const_scheme = ty::lookup_item_type(tcx, const_did);
            assert!(const_scheme.generics.is_empty());
            let const_ty = pcx.fcx.instantiate_type_scheme(pat.span,
                                                           &Substs::empty(),
                                                           &const_scheme.ty);
            fcx.write_ty(pat.id, const_ty);

            // FIXME(#20489) -- we should limit the types here to scalars or something!

            // As with PatLit, what we really want here is that there
            // exist a LUB, but for the cases that can occur, subtype
            // is good enough.
            demand::suptype(fcx, pat.span, expected, const_ty);
        }
        ast::PatIdent(bm, ref path, ref sub) if pat_is_binding(&tcx.def_map, pat) => {
            let typ = fcx.local_ty(pat.span, pat.id);
            match bm {
                ast::BindByRef(mutbl) => {
                    // if the binding is like
                    //    ref x | ref const x | ref mut x
                    // then `x` is assigned a value of type `&M T` where M is the mutability
                    // and T is the expected type.
                    let region_var = fcx.infcx().next_region_var(infer::PatternRegion(pat.span));
                    let mt = ty::mt { ty: expected, mutbl: mutbl };
                    let region_ty = ty::mk_rptr(tcx, tcx.mk_region(region_var), mt);

                    // `x` is assigned a value of type `&M T`, hence `&M T <: typeof(x)` is
                    // required. However, we use equality, which is stronger. See (*) for
                    // an explanation.
                    demand::eqtype(fcx, pat.span, region_ty, typ);
                }
                // otherwise the type of x is the expected type T
                ast::BindByValue(_) => {
                    // As above, `T <: typeof(x)` is required but we
                    // use equality, see (*) below.
                    demand::eqtype(fcx, pat.span, expected, typ);
                }
            }

            fcx.write_ty(pat.id, typ);

            // if there are multiple arms, make sure they all agree on
            // what the type of the binding `x` ought to be
            let canon_id = pcx.map[path.node];
            if canon_id != pat.id {
                let ct = fcx.local_ty(pat.span, canon_id);
                demand::eqtype(fcx, pat.span, ct, typ);
            }

            if let Some(ref p) = *sub {
                check_pat(pcx, &**p, expected);
            }
        }
        ast::PatIdent(_, ref path, _) => {
            let path = ast_util::ident_to_path(path.span, path.node);
            check_pat_enum(pcx, pat, &path, &Some(vec![]), expected);
        }
        ast::PatEnum(ref path, ref subpats) => {
            check_pat_enum(pcx, pat, path, subpats, expected);
        }
        ast::PatStruct(ref path, ref fields, etc) => {
            check_pat_struct(pcx, pat, path, fields.as_slice(), etc, expected);
        }
        ast::PatTup(ref elements) => {
            let element_tys: Vec<_> =
                range(0, elements.len()).map(|_| fcx.infcx().next_ty_var())
                                        .collect();
            let pat_ty = ty::mk_tup(tcx, element_tys.clone());
            fcx.write_ty(pat.id, pat_ty);
            demand::eqtype(fcx, pat.span, expected, pat_ty);
            for (element_pat, element_ty) in elements.iter().zip(element_tys.into_iter()) {
                check_pat(pcx, &**element_pat, element_ty);
            }
        }
        ast::PatBox(ref inner) => {
            let inner_ty = fcx.infcx().next_ty_var();
            let uniq_ty = ty::mk_uniq(tcx, inner_ty);

            if check_dereferencable(pcx, pat.span, expected, &**inner) {
                // Here, `demand::subtype` is good enough, but I don't
                // think any errors can be introduced by using
                // `demand::eqtype`.
                demand::eqtype(fcx, pat.span, expected, uniq_ty);
                fcx.write_ty(pat.id, uniq_ty);
                check_pat(pcx, &**inner, inner_ty);
            } else {
                fcx.write_error(pat.id);
                check_pat(pcx, &**inner, tcx.types.err);
            }
        }
        ast::PatRegion(ref inner, mutbl) => {
            let inner_ty = fcx.infcx().next_ty_var();

<<<<<<< HEAD
            // SNAP 9e4e524 remove this `if`-`else` entirely after next snapshot
            let mutbl = if mutbl == ast::MutImmutable {
                ty::deref(fcx.infcx().shallow_resolve(expected), true)
                   .map(|mt| mt.mutbl).unwrap_or(ast::MutImmutable)
            } else {
                mutbl
            };

=======
>>>>>>> 7d72719e
            let mt = ty::mt { ty: inner_ty, mutbl: mutbl };
            let region = fcx.infcx().next_region_var(infer::PatternRegion(pat.span));
            let rptr_ty = ty::mk_rptr(tcx, tcx.mk_region(region), mt);

            if check_dereferencable(pcx, pat.span, expected, &**inner) {
                // `demand::subtype` would be good enough, but using
                // `eqtype` turns out to be equally general. See (*)
                // below for details.
                demand::eqtype(fcx, pat.span, expected, rptr_ty);
                fcx.write_ty(pat.id, rptr_ty);
                check_pat(pcx, &**inner, inner_ty);
            } else {
                fcx.write_error(pat.id);
                check_pat(pcx, &**inner, tcx.types.err);
            }
        }
        ast::PatVec(ref before, ref slice, ref after) => {
            let expected_ty = structurally_resolved_type(fcx, pat.span, expected);
            let inner_ty = fcx.infcx().next_ty_var();
            let pat_ty = match expected_ty.sty {
                ty::ty_vec(_, Some(size)) => ty::mk_vec(tcx, inner_ty, Some({
                    let min_len = before.len() + after.len();
                    match *slice {
                        Some(_) => cmp::max(min_len, size),
                        None => min_len
                    }
                })),
                _ => {
                    let region = fcx.infcx().next_region_var(infer::PatternRegion(pat.span));
                    ty::mk_slice(tcx, tcx.mk_region(region), ty::mt {
                        ty: inner_ty,
                        mutbl: ty::deref(expected_ty, true).map(|mt| mt.mutbl)
                                                           .unwrap_or(ast::MutImmutable)
                    })
                }
            };

            fcx.write_ty(pat.id, pat_ty);

            // `demand::subtype` would be good enough, but using
            // `eqtype` turns out to be equally general. See (*)
            // below for details.
            demand::eqtype(fcx, pat.span, expected, pat_ty);

            for elt in before.iter() {
                check_pat(pcx, &**elt, inner_ty);
            }
            if let Some(ref slice) = *slice {
                let region = fcx.infcx().next_region_var(infer::PatternRegion(pat.span));
                let mutbl = ty::deref(expected_ty, true)
                    .map_or(ast::MutImmutable, |mt| mt.mutbl);

                let slice_ty = ty::mk_slice(tcx, tcx.mk_region(region), ty::mt {
                    ty: inner_ty,
                    mutbl: mutbl
                });
                check_pat(pcx, &**slice, slice_ty);
            }
            for elt in after.iter() {
                check_pat(pcx, &**elt, inner_ty);
            }
        }
        ast::PatMac(_) => tcx.sess.bug("unexpanded macro")
    }


    // (*) In most of the cases above (literals and constants being
    // the exception), we relate types using strict equality, evewn
    // though subtyping would be sufficient. There are a few reasons
    // for this, some of which are fairly subtle and which cost me
    // (nmatsakis) an hour or two debugging to remember, so I thought
    // I'd write them down this time.
    //
    // 1. Most importantly, there is no loss of expressiveness
    // here. What we are saying is that the type of `x`
    // becomes *exactly* what is expected. This might seem
    // like it will cause errors in a case like this:
    //
    // ```
    // fn foo<'x>(x: &'x int) {
    //    let a = 1;
    //    let mut z = x;
    //    z = &a;
    // }
    // ```
    //
    // The reason we might get an error is that `z` might be
    // assigned a type like `&'x int`, and then we would have
    // a problem when we try to assign `&a` to `z`, because
    // the lifetime of `&a` (i.e., the enclosing block) is
    // shorter than `'x`.
    //
    // HOWEVER, this code works fine. The reason is that the
    // expected type here is whatever type the user wrote, not
    // the initializer's type. In this case the user wrote
    // nothing, so we are going to create a type variable `Z`.
    // Then we will assign the type of the initializer (`&'x
    // int`) as a subtype of `Z`: `&'x int <: Z`. And hence we
    // will instantiate `Z` as a type `&'0 int` where `'0` is
    // a fresh region variable, with the constraint that `'x :
    // '0`.  So basically we're all set.
    //
    // Note that there are two tests to check that this remains true
    // (`regions-reassign-{match,let}-bound-pointer.rs`).
    //
    // 2. Things go horribly wrong if we use subtype. The reason for
    // THIS is a fairly subtle case involving bound regions. See the
    // `givens` field in `region_inference`, as well as the test
    // `regions-relate-bound-regions-on-closures-to-inference-variables.rs`,
    // for details. Short version is that we must sometimes detect
    // relationships between specific region variables and regions
    // bound in a closure signature, and that detection gets thrown
    // off when we substitute fresh region variables here to enable
    // subtyping.
}

pub fn check_dereferencable<'a, 'tcx>(pcx: &pat_ctxt<'a, 'tcx>,
                                      span: Span, expected: Ty<'tcx>,
                                      inner: &ast::Pat) -> bool {
    let fcx = pcx.fcx;
    let tcx = pcx.fcx.ccx.tcx;
    if pat_is_binding(&tcx.def_map, inner) {
        let expected = fcx.infcx().shallow_resolve(expected);
        ty::deref(expected, true).map_or(true, |mt| match mt.ty.sty {
            ty::ty_trait(_) => {
                // This is "x = SomeTrait" being reduced from
                // "let &x = &SomeTrait" or "let box x = Box<SomeTrait>", an error.
                span_err!(tcx.sess, span, E0033,
                          "type `{}` cannot be dereferenced",
                          fcx.infcx().ty_to_string(expected));
                false
            }
            _ => true
        })
    } else {
        true
    }
}

pub fn check_match<'a, 'tcx>(fcx: &FnCtxt<'a, 'tcx>,
                             expr: &ast::Expr,
                             discrim: &ast::Expr,
                             arms: &[ast::Arm],
                             expected: Expectation<'tcx>,
                             match_src: ast::MatchSource) {
    let tcx = fcx.ccx.tcx;

    let discrim_ty = fcx.infcx().next_ty_var();
    check_expr_has_type(fcx, discrim, discrim_ty);

    // Typecheck the patterns first, so that we get types for all the
    // bindings.
    for arm in arms.iter() {
        let mut pcx = pat_ctxt {
            fcx: fcx,
            map: pat_id_map(&tcx.def_map, &*arm.pats[0]),
        };
        for p in arm.pats.iter() {
            check_pat(&mut pcx, &**p, discrim_ty);
        }
    }

    // Now typecheck the blocks.
    //
    // The result of the match is the common supertype of all the
    // arms. Start out the value as bottom, since it's the, well,
    // bottom the type lattice, and we'll be moving up the lattice as
    // we process each arm. (Note that any match with 0 arms is matching
    // on any empty type and is therefore unreachable; should the flow
    // of execution reach it, we will panic, so bottom is an appropriate
    // type in that case)
    let expected = expected.adjust_for_branches(fcx);
    let result_ty = arms.iter().fold(fcx.infcx().next_diverging_ty_var(), |result_ty, arm| {
        let bty = match expected {
            // We don't coerce to `()` so that if the match expression is a
            // statement it's branches can have any consistent type. That allows
            // us to give better error messages (pointing to a usually better
            // arm for inconsistent arms or to the whole match when a `()` type
            // is required).
            Expectation::ExpectHasType(ety) if ety != ty::mk_nil(fcx.tcx()) => {
                check_expr_coercable_to_type(fcx, &*arm.body, ety);
                ety
            }
            _ => {
                check_expr_with_expectation(fcx, &*arm.body, expected);
                fcx.node_ty(arm.body.id)
            }
        };

        if let Some(ref e) = arm.guard {
            check_expr_has_type(fcx, &**e, tcx.types.bool);
        }

        if ty::type_is_error(result_ty) || ty::type_is_error(bty) {
            tcx.types.err
        } else {
            let (origin, expected, found) = match match_src {
                /* if-let construct without an else block */
                ast::MatchSource::IfLetDesugar { contains_else_clause }
                if !contains_else_clause => (
                    infer::IfExpressionWithNoElse(expr.span),
                    bty,
                    result_ty,
                ),
                _ => (
                    infer::MatchExpressionArm(expr.span, arm.body.span),
                    result_ty,
                    bty,
                ),
            };

            infer::common_supertype(
                fcx.infcx(),
                origin,
                true,
                expected,
                found,
            )
        }
    });

    fcx.write_ty(expr.id, result_ty);
}

pub struct pat_ctxt<'a, 'tcx: 'a> {
    pub fcx: &'a FnCtxt<'a, 'tcx>,
    pub map: PatIdMap,
}

pub fn check_pat_struct<'a, 'tcx>(pcx: &pat_ctxt<'a, 'tcx>, pat: &ast::Pat,
                                  path: &ast::Path, fields: &[Spanned<ast::FieldPat>],
                                  etc: bool, expected: Ty<'tcx>) {
    let fcx = pcx.fcx;
    let tcx = pcx.fcx.ccx.tcx;

    let def = tcx.def_map.borrow()[pat.id].clone();
    let (enum_def_id, variant_def_id) = match def {
        def::DefTrait(_) => {
            let name = pprust::path_to_string(path);
            span_err!(tcx.sess, pat.span, E0168,
                "use of trait `{}` in a struct pattern", name);
            fcx.write_error(pat.id);

            for field in fields.iter() {
                check_pat(pcx, &*field.node.pat, tcx.types.err);
            }
            return;
        },
        _ => {
            let def_type = ty::lookup_item_type(tcx, def.def_id());
            match def_type.ty.sty {
                ty::ty_struct(struct_def_id, _) =>
                    (struct_def_id, struct_def_id),
                ty::ty_enum(enum_def_id, _)
                    if def == def::DefVariant(enum_def_id, def.def_id(), true) =>
                    (enum_def_id, def.def_id()),
                _ => {
                    let name = pprust::path_to_string(path);
                    span_err!(tcx.sess, pat.span, E0163,
                        "`{}` does not name a struct or a struct variant", name);
                    fcx.write_error(pat.id);

                    for field in fields.iter() {
                        check_pat(pcx, &*field.node.pat, tcx.types.err);
                    }
                    return;
                }
            }
        }
    };

    instantiate_path(pcx.fcx, path, ty::lookup_item_type(tcx, enum_def_id),
                     def, pat.span, pat.id);

    let pat_ty = fcx.node_ty(pat.id);
    demand::eqtype(fcx, pat.span, expected, pat_ty);

    let item_substs = fcx
        .item_substs()
        .get(&pat.id)
        .map(|substs| substs.substs.clone())
        .unwrap_or_else(|| Substs::empty());

    let struct_fields = ty::struct_fields(tcx, variant_def_id, &item_substs);
    check_struct_pat_fields(pcx, pat.span, fields, struct_fields.as_slice(),
                            variant_def_id, etc);
}

pub fn check_pat_enum<'a, 'tcx>(pcx: &pat_ctxt<'a, 'tcx>, pat: &ast::Pat,
                                path: &ast::Path, subpats: &Option<Vec<P<ast::Pat>>>,
                                expected: Ty<'tcx>) {

    // Typecheck the path.
    let fcx = pcx.fcx;
    let tcx = pcx.fcx.ccx.tcx;

    let def = tcx.def_map.borrow()[pat.id].clone();
    let enum_def = def.variant_def_ids()
        .map_or_else(|| def.def_id(), |(enum_def, _)| enum_def);

    let ctor_scheme = ty::lookup_item_type(tcx, enum_def);
    let path_scheme = if ty::is_fn_ty(ctor_scheme.ty) {
        let fn_ret = ty::assert_no_late_bound_regions(tcx, &ty::ty_fn_ret(ctor_scheme.ty));
        ty::TypeScheme {
            ty: fn_ret.unwrap(),
            generics: ctor_scheme.generics,
        }
    } else {
        ctor_scheme
    };
    instantiate_path(pcx.fcx, path, path_scheme, def, pat.span, pat.id);

    let pat_ty = fcx.node_ty(pat.id);
    demand::eqtype(fcx, pat.span, expected, pat_ty);

    let real_path_ty = fcx.node_ty(pat.id);
    let (arg_tys, kind_name): (Vec<_>, &'static str) = match real_path_ty.sty {
        ty::ty_enum(enum_def_id, expected_substs)
            if def == def::DefVariant(enum_def_id, def.def_id(), false) =>
        {
            let variant = ty::enum_variant_with_id(tcx, enum_def_id, def.def_id());
            (variant.args.iter()
                         .map(|t| fcx.instantiate_type_scheme(pat.span, expected_substs, t))
                         .collect(),
             "variant")
        }
        ty::ty_struct(struct_def_id, expected_substs) => {
            let struct_fields = ty::struct_fields(tcx, struct_def_id, expected_substs);
            (struct_fields.iter()
                          .map(|field| fcx.instantiate_type_scheme(pat.span,
                                                                   expected_substs,
                                                                   &field.mt.ty))
                          .collect(),
             "struct")
        }
        _ => {
            let name = pprust::path_to_string(path);
            span_err!(tcx.sess, pat.span, E0164,
                "`{}` does not name a non-struct variant or a tuple struct", name);
            fcx.write_error(pat.id);

            if let Some(ref subpats) = *subpats {
                for pat in subpats.iter() {
                    check_pat(pcx, &**pat, tcx.types.err);
                }
            }
            return;
        }
    };

    if let Some(ref subpats) = *subpats {
        if subpats.len() == arg_tys.len() {
            for (subpat, arg_ty) in subpats.iter().zip(arg_tys.iter()) {
                check_pat(pcx, &**subpat, *arg_ty);
            }
        } else if arg_tys.len() == 0 {
            span_err!(tcx.sess, pat.span, E0024,
                      "this pattern has {} field{}, but the corresponding {} has no fields",
                      subpats.len(), if subpats.len() == 1 {""} else {"s"}, kind_name);

            for pat in subpats.iter() {
                check_pat(pcx, &**pat, tcx.types.err);
            }
        } else {
            span_err!(tcx.sess, pat.span, E0023,
                      "this pattern has {} field{}, but the corresponding {} has {} field{}",
                      subpats.len(), if subpats.len() == 1 {""} else {"s"},
                      kind_name,
                      arg_tys.len(), if arg_tys.len() == 1 {""} else {"s"});

            for pat in subpats.iter() {
                check_pat(pcx, &**pat, tcx.types.err);
            }
        }
    }
}

/// `path` is the AST path item naming the type of this struct.
/// `fields` is the field patterns of the struct pattern.
/// `struct_fields` describes the type of each field of the struct.
/// `struct_id` is the ID of the struct.
/// `etc` is true if the pattern said '...' and false otherwise.
pub fn check_struct_pat_fields<'a, 'tcx>(pcx: &pat_ctxt<'a, 'tcx>,
                                         span: Span,
                                         fields: &[Spanned<ast::FieldPat>],
                                         struct_fields: &[ty::field<'tcx>],
                                         struct_id: ast::DefId,
                                         etc: bool) {
    let tcx = pcx.fcx.ccx.tcx;

    // Index the struct fields' types.
    let field_type_map = struct_fields
        .iter()
        .map(|field| (field.name, field.mt.ty))
        .collect::<FnvHashMap<_, _>>();

    // Keep track of which fields have already appeared in the pattern.
    let mut used_fields = FnvHashMap::new();

    // Typecheck each field.
    for &Spanned { node: ref field, span } in fields.iter() {
        let field_type = match used_fields.entry(field.ident.name) {
            Occupied(occupied) => {
                span_err!(tcx.sess, span, E0025,
                    "field `{}` bound multiple times in the pattern",
                    token::get_ident(field.ident));
                span_note!(tcx.sess, *occupied.get(),
                    "field `{}` previously bound here",
                    token::get_ident(field.ident));
                tcx.types.err
            }
            Vacant(vacant) => {
                vacant.insert(span);
                field_type_map.get(&field.ident.name).cloned()
                    .unwrap_or_else(|| {
                        span_err!(tcx.sess, span, E0026,
                            "struct `{}` does not have a field named `{}`",
                            ty::item_path_str(tcx, struct_id),
                            token::get_ident(field.ident));
                        tcx.types.err
                    })
            }
        };

        check_pat(pcx, &*field.pat, field_type);
    }

    // Report an error if not all the fields were specified.
    if !etc {
        for field in struct_fields
            .iter()
            .filter(|field| !used_fields.contains_key(&field.name)) {
            span_err!(tcx.sess, span, E0027,
                "pattern does not mention field `{}`",
                token::get_name(field.name));
        }
    }
}<|MERGE_RESOLUTION|>--- conflicted
+++ resolved
@@ -195,17 +195,6 @@
         ast::PatRegion(ref inner, mutbl) => {
             let inner_ty = fcx.infcx().next_ty_var();
 
-<<<<<<< HEAD
-            // SNAP 9e4e524 remove this `if`-`else` entirely after next snapshot
-            let mutbl = if mutbl == ast::MutImmutable {
-                ty::deref(fcx.infcx().shallow_resolve(expected), true)
-                   .map(|mt| mt.mutbl).unwrap_or(ast::MutImmutable)
-            } else {
-                mutbl
-            };
-
-=======
->>>>>>> 7d72719e
             let mt = ty::mt { ty: inner_ty, mutbl: mutbl };
             let region = fcx.infcx().next_region_var(infer::PatternRegion(pat.span));
             let rptr_ty = ty::mk_rptr(tcx, tcx.mk_region(region), mt);
