use gccjit::{GlobalKind, LValue, RValue, ToRValue, Type};
use rustc_codegen_ssa::traits::{BaseTypeMethods, ConstMethods, DerivedTypeMethods, StaticMethods};
use rustc_hir as hir;
use rustc_hir::Node;
use rustc_middle::{bug, span_bug};
use rustc_middle::middle::codegen_fn_attrs::{CodegenFnAttrFlags, CodegenFnAttrs};
use rustc_middle::mir::mono::MonoItem;
use rustc_middle::ty::{self, Instance, Ty};
use rustc_middle::ty::layout::LayoutOf;
use rustc_middle::mir::interpret::{self, ConstAllocation, ErrorHandled, Scalar as InterpScalar, read_target_uint};
use rustc_span::Span;
use rustc_span::def_id::DefId;
use rustc_target::abi::{self, Align, HasDataLayout, Primitive, Size, WrappingRange};

use crate::base;
use crate::context::CodegenCx;
use crate::type_of::LayoutGccExt;

impl<'gcc, 'tcx> CodegenCx<'gcc, 'tcx> {
    pub fn const_bitcast(&self, value: RValue<'gcc>, typ: Type<'gcc>) -> RValue<'gcc> {
        if value.get_type() == self.bool_type.make_pointer() {
            if let Some(pointee) = typ.get_pointee() {
                if pointee.dyncast_vector().is_some() {
                    panic!()
                }
            }
        }
        // NOTE: since bitcast makes a value non-constant, don't bitcast if not necessary as some
        // SIMD builtins require a constant value.
        self.bitcast_if_needed(value, typ)
    }
}

impl<'gcc, 'tcx> StaticMethods for CodegenCx<'gcc, 'tcx> {
    fn static_addr_of(&self, cv: RValue<'gcc>, align: Align, kind: Option<&str>) -> RValue<'gcc> {
        // TODO(antoyo): implement a proper rvalue comparison in libgccjit instead of doing the
        // following:
        for (value, variable) in &*self.const_globals.borrow() {
            if format!("{:?}", value) == format!("{:?}", cv) {
                if let Some(global_variable) = self.global_lvalues.borrow().get(variable) {
                    let alignment = align.bits() as i32;
                    if alignment > global_variable.get_alignment() {
                        global_variable.set_alignment(alignment);
                    }
                }
                return *variable;
            }
        }
        let global_value = self.static_addr_of_mut(cv, align, kind);
        #[cfg(feature = "master")]
        self.global_lvalues.borrow().get(&global_value)
            .expect("`static_addr_of_mut` did not add the global to `self.global_lvalues`")
            .global_set_readonly();
        self.const_globals.borrow_mut().insert(cv, global_value);
        global_value
    }

    fn codegen_static(&self, def_id: DefId, is_mutable: bool) {
        let attrs = self.tcx.codegen_fn_attrs(def_id);

        let value =
            match codegen_static_initializer(&self, def_id) {
                Ok((value, _)) => value,
                // Error has already been reported
                Err(_) => return,
            };

        let global = self.get_static(def_id);

        // boolean SSA values are i1, but they have to be stored in i8 slots,
        // otherwise some LLVM optimization passes don't work as expected
        let val_llty = self.val_ty(value);
        let value =
            if val_llty == self.type_i1() {
                unimplemented!();
            }
            else {
                value
            };

        let instance = Instance::mono(self.tcx, def_id);
        let ty = instance.ty(self.tcx, ty::ParamEnv::reveal_all());
        let gcc_type = self.layout_of(ty).gcc_type(self, true);

        // TODO(antoyo): set alignment.

        let value = self.bitcast_if_needed(value, gcc_type);
        global.global_set_initializer_rvalue(value);

        // As an optimization, all shared statics which do not have interior
        // mutability are placed into read-only memory.
        if !is_mutable {
            if self.type_is_freeze(ty) {
                #[cfg(feature = "master")]
                global.global_set_readonly();
            }
        }

        if attrs.flags.contains(CodegenFnAttrFlags::THREAD_LOCAL) {
            // Do not allow LLVM to change the alignment of a TLS on macOS.
            //
            // By default a global's alignment can be freely increased.
            // This allows LLVM to generate more performant instructions
            // e.g., using load-aligned into a SIMD register.
            //
            // However, on macOS 10.10 or below, the dynamic linker does not
            // respect any alignment given on the TLS (radar 24221680).
            // This will violate the alignment assumption, and causing segfault at runtime.
            //
            // This bug is very easy to trigger. In `println!` and `panic!`,
            // the `LOCAL_STDOUT`/`LOCAL_STDERR` handles are stored in a TLS,
            // which the values would be `mem::replace`d on initialization.
            // The implementation of `mem::replace` will use SIMD
            // whenever the size is 32 bytes or higher. LLVM notices SIMD is used
            // and tries to align `LOCAL_STDOUT`/`LOCAL_STDERR` to a 32-byte boundary,
            // which macOS's dyld disregarded and causing crashes
            // (see issues #51794, #51758, #50867, #48866 and #44056).
            //
            // To workaround the bug, we trick LLVM into not increasing
            // the global's alignment by explicitly assigning a section to it
            // (equivalent to automatically generating a `#[link_section]` attribute).
            // See the comment in the `GlobalValue::canIncreaseAlignment()` function
            // of `lib/IR/Globals.cpp` for why this works.
            //
            // When the alignment is not increased, the optimized `mem::replace`
            // will use load-unaligned instructions instead, and thus avoiding the crash.
            //
            // We could remove this hack whenever we decide to drop macOS 10.10 support.
            if self.tcx.sess.target.options.is_like_osx {
                // The `inspect` method is okay here because we checked relocations, and
                // because we are doing this access to inspect the final interpreter state
                // (not as part of the interpreter execution).
                //
                // FIXME: This check requires that the (arbitrary) value of undefined bytes
                // happens to be zero. Instead, we should only check the value of defined bytes
                // and set all undefined bytes to zero if this allocation is headed for the
                // BSS.
                unimplemented!();
            }
        }

        // Wasm statics with custom link sections get special treatment as they
        // go into custom sections of the wasm executable.
        if self.tcx.sess.opts.target_triple.triple().starts_with("wasm32") {
            if let Some(_section) = attrs.link_section {
                unimplemented!();
            }
        } else {
            // TODO(antoyo): set link section.
        }

        if attrs.flags.contains(CodegenFnAttrFlags::USED) || attrs.flags.contains(CodegenFnAttrFlags::USED_LINKER) {
            self.add_used_global(global.to_rvalue());
        }
    }

    /// Add a global value to a list to be stored in the `llvm.used` variable, an array of i8*.
    fn add_used_global(&self, _global: RValue<'gcc>) {
        // TODO(antoyo)
    }

    fn add_compiler_used_global(&self, _global: RValue<'gcc>) {
        // TODO(antoyo)
    }
}

impl<'gcc, 'tcx> CodegenCx<'gcc, 'tcx> {
    pub fn static_addr_of_mut(&self, cv: RValue<'gcc>, align: Align, kind: Option<&str>) -> RValue<'gcc> {
        let global =
            match kind {
                Some(kind) if !self.tcx.sess.fewer_names() => {
                    let name = self.generate_local_symbol_name(kind);
                    // TODO(antoyo): check if it's okay that no link_section is set.
<<<<<<< HEAD
                    // TODO(antoyo): set alignment here as well.
                    let global = self.declare_private_global(&name[..], self.val_ty(cv));
=======

                    let typ = self.val_ty(cv).get_aligned(align.bytes());
                    let global = self.declare_private_global(&name[..], typ);
>>>>>>> 7e0a42b4
                    global
                }
                _ => {
                    let typ = self.val_ty(cv).get_aligned(align.bytes());
                    let global = self.declare_unnamed_global(typ);
                    global
                },
            };
        global.global_set_initializer_rvalue(cv);
        // TODO(antoyo): set unnamed address.
        let rvalue = global.get_address(None);
        self.global_lvalues.borrow_mut().insert(rvalue, global);
        rvalue
    }

    pub fn get_static(&self, def_id: DefId) -> LValue<'gcc> {
        let instance = Instance::mono(self.tcx, def_id);
        let fn_attrs = self.tcx.codegen_fn_attrs(def_id);
        if let Some(&global) = self.instances.borrow().get(&instance) {
            return global;
        }

        let defined_in_current_codegen_unit =
            self.codegen_unit.items().contains_key(&MonoItem::Static(def_id));
        assert!(
            !defined_in_current_codegen_unit,
            "consts::get_static() should always hit the cache for \
                 statics defined in the same CGU, but did not for `{:?}`",
            def_id
        );

        let ty = instance.ty(self.tcx, ty::ParamEnv::reveal_all());
        let sym = self.tcx.symbol_name(instance).name;

        let global =
            if let Some(def_id) = def_id.as_local() {
                let id = self.tcx.hir().local_def_id_to_hir_id(def_id);
                let llty = self.layout_of(ty).gcc_type(self, true);
                // FIXME: refactor this to work without accessing the HIR
                let global = match self.tcx.hir().get(id) {
                    Node::Item(&hir::Item { span, kind: hir::ItemKind::Static(..), .. }) => {
                        if let Some(global) = self.get_declared_value(&sym) {
                            if self.val_ty(global) != self.type_ptr_to(llty) {
                                span_bug!(span, "Conflicting types for static");
                            }
                        }

                        let is_tls = fn_attrs.flags.contains(CodegenFnAttrFlags::THREAD_LOCAL);
                        let global = self.declare_global(
                            &sym,
                            llty,
                            GlobalKind::Exported,
                            is_tls,
                            fn_attrs.link_section,
                        );

                        if !self.tcx.is_reachable_non_generic(def_id) {
                            // TODO(antoyo): set visibility.
                        }

                        global
                    }

                    Node::ForeignItem(&hir::ForeignItem {
                        span,
                        kind: hir::ForeignItemKind::Static(..),
                        ..
                    }) => {
                        let fn_attrs = self.tcx.codegen_fn_attrs(def_id);
                        check_and_apply_linkage(&self, &fn_attrs, ty, sym, span)
                    }

                    item => bug!("get_static: expected static, found {:?}", item),
                };

                global
            }
            else {
                // FIXME(nagisa): perhaps the map of externs could be offloaded to llvm somehow?
                //debug!("get_static: sym={} item_attr={:?}", sym, self.tcx.item_attrs(def_id));

                let attrs = self.tcx.codegen_fn_attrs(def_id);
                let span = self.tcx.def_span(def_id);
                let global = check_and_apply_linkage(&self, &attrs, ty, sym, span);

                let needs_dll_storage_attr = false; // TODO(antoyo)

                // If this assertion triggers, there's something wrong with commandline
                // argument validation.
                debug_assert!(
                    !(self.tcx.sess.opts.cg.linker_plugin_lto.enabled()
                        && self.tcx.sess.target.options.is_like_msvc
                        && self.tcx.sess.opts.cg.prefer_dynamic)
                );

                if needs_dll_storage_attr {
                    // This item is external but not foreign, i.e., it originates from an external Rust
                    // crate. Since we don't know whether this crate will be linked dynamically or
                    // statically in the final application, we always mark such symbols as 'dllimport'.
                    // If final linkage happens to be static, we rely on compiler-emitted __imp_ stubs
                    // to make things work.
                    //
                    // However, in some scenarios we defer emission of statics to downstream
                    // crates, so there are cases where a static with an upstream DefId
                    // is actually present in the current crate. We can find out via the
                    // is_codegened_item query.
                    if !self.tcx.is_codegened_item(def_id) {
                        unimplemented!();
                    }
                }
                global
            };

        // TODO(antoyo): set dll storage class.

        self.instances.borrow_mut().insert(instance, global);
        global
    }
}

pub fn const_alloc_to_gcc<'gcc, 'tcx>(cx: &CodegenCx<'gcc, 'tcx>, alloc: ConstAllocation<'tcx>) -> RValue<'gcc> {
    let alloc = alloc.inner();
    let mut llvals = Vec::with_capacity(alloc.relocations().len() + 1);
    let dl = cx.data_layout();
    let pointer_size = dl.pointer_size.bytes() as usize;

    let mut next_offset = 0;
    for &(offset, alloc_id) in alloc.relocations().iter() {
        let offset = offset.bytes();
        assert_eq!(offset as usize as u64, offset);
        let offset = offset as usize;
        if offset > next_offset {
            // This `inspect` is okay since we have checked that it is not within a relocation, it
            // is within the bounds of the allocation, and it doesn't affect interpreter execution
            // (we inspect the result after interpreter execution). Any undef byte is replaced with
            // some arbitrary byte value.
            //
            // FIXME: relay undef bytes to codegen as undef const bytes
            let bytes = alloc.inspect_with_uninit_and_ptr_outside_interpreter(next_offset..offset);
            llvals.push(cx.const_bytes(bytes));
        }
        let ptr_offset =
            read_target_uint( dl.endian,
                // This `inspect` is okay since it is within the bounds of the allocation, it doesn't
                // affect interpreter execution (we inspect the result after interpreter execution),
                // and we properly interpret the relocation as a relocation pointer offset.
                alloc.inspect_with_uninit_and_ptr_outside_interpreter(offset..(offset + pointer_size)),
            )
            .expect("const_alloc_to_llvm: could not read relocation pointer")
            as u64;
        llvals.push(cx.scalar_to_backend(
            InterpScalar::from_pointer(
                interpret::Pointer::new(alloc_id, Size::from_bytes(ptr_offset)),
                &cx.tcx,
            ),
            abi::Scalar::Initialized { value: Primitive::Pointer, valid_range: WrappingRange::full(dl.pointer_size) },
            cx.type_i8p(),
        ));
        next_offset = offset + pointer_size;
    }
    if alloc.len() >= next_offset {
        let range = next_offset..alloc.len();
        // This `inspect` is okay since we have check that it is after all relocations, it is
        // within the bounds of the allocation, and it doesn't affect interpreter execution (we
        // inspect the result after interpreter execution). Any undef byte is replaced with some
        // arbitrary byte value.
        //
        // FIXME: relay undef bytes to codegen as undef const bytes
        let bytes = alloc.inspect_with_uninit_and_ptr_outside_interpreter(range);
        llvals.push(cx.const_bytes(bytes));
    }

    cx.const_struct(&llvals, true)
}

pub fn codegen_static_initializer<'gcc, 'tcx>(cx: &CodegenCx<'gcc, 'tcx>, def_id: DefId) -> Result<(RValue<'gcc>, ConstAllocation<'tcx>), ErrorHandled> {
    let alloc = cx.tcx.eval_static_initializer(def_id)?;
    Ok((const_alloc_to_gcc(cx, alloc), alloc))
}

fn check_and_apply_linkage<'gcc, 'tcx>(cx: &CodegenCx<'gcc, 'tcx>, attrs: &CodegenFnAttrs, ty: Ty<'tcx>, sym: &str, span: Span) -> LValue<'gcc> {
    let is_tls = attrs.flags.contains(CodegenFnAttrFlags::THREAD_LOCAL);
    let llty = cx.layout_of(ty).gcc_type(cx, true);
    if let Some(linkage) = attrs.linkage {
        // If this is a static with a linkage specified, then we need to handle
        // it a little specially. The typesystem prevents things like &T and
        // extern "C" fn() from being non-null, so we can't just declare a
        // static and call it a day. Some linkages (like weak) will make it such
        // that the static actually has a null value.
        let llty2 =
            if let ty::RawPtr(ref mt) = ty.kind() {
                cx.layout_of(mt.ty).gcc_type(cx, true)
            }
            else {
                cx.sess().span_fatal(
                    span,
                    "must have type `*const T` or `*mut T` due to `#[linkage]` attribute",
                )
            };
        // Declare a symbol `foo` with the desired linkage.
        let global1 = cx.declare_global_with_linkage(&sym, llty2, base::global_linkage_to_gcc(linkage));

        // Declare an internal global `extern_with_linkage_foo` which
        // is initialized with the address of `foo`.  If `foo` is
        // discarded during linking (for example, if `foo` has weak
        // linkage and there are no definitions), then
        // `extern_with_linkage_foo` will instead be initialized to
        // zero.
        let mut real_name = "_rust_extern_with_linkage_".to_string();
        real_name.push_str(&sym);
        let global2 = cx.define_global(&real_name, llty, is_tls, attrs.link_section);
        // TODO(antoyo): set linkage.
        global2.global_set_initializer_rvalue(global1.get_address(None));
        // TODO(antoyo): use global_set_initializer() when it will work.
        global2
    }
    else {
        // Generate an external declaration.
        // FIXME(nagisa): investigate whether it can be changed into define_global

        // Thread-local statics in some other crate need to *always* be linked
        // against in a thread-local fashion, so we need to be sure to apply the
        // thread-local attribute locally if it was present remotely. If we
        // don't do this then linker errors can be generated where the linker
        // complains that one object files has a thread local version of the
        // symbol and another one doesn't.
        cx.declare_global(&sym, llty, GlobalKind::Imported, is_tls, attrs.link_section)
    }
}<|MERGE_RESOLUTION|>--- conflicted
+++ resolved
@@ -171,14 +171,9 @@
                 Some(kind) if !self.tcx.sess.fewer_names() => {
                     let name = self.generate_local_symbol_name(kind);
                     // TODO(antoyo): check if it's okay that no link_section is set.
-<<<<<<< HEAD
-                    // TODO(antoyo): set alignment here as well.
-                    let global = self.declare_private_global(&name[..], self.val_ty(cv));
-=======
 
                     let typ = self.val_ty(cv).get_aligned(align.bytes());
                     let global = self.declare_private_global(&name[..], typ);
->>>>>>> 7e0a42b4
                     global
                 }
                 _ => {
